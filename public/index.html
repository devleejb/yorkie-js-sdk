--- conflicted
+++ resolved
@@ -182,47 +182,39 @@
             }
             // 04-2. document to codemirror(applying remote).
             if (event.type === 'remote-change') {
-<<<<<<< HEAD
-              const changes = event.value;
-              for (const change of changes) {
-                const { actor, message, operations, presence } = change;
-                // 1) handle edit operation
-                for (const op of operations) {
-                  if (op.type === 'edit') {
-                    const from = op.from;
-                    const to = op.to;
-                    const content = op.value.content || '';
-
-                    console.log(
-                      `%c remote: ${from}-${to}: ${content}`,
-                      'color: skyblue',
-                    );
-                    const fromIdx = codemirror.posFromIndex(from);
-                    const toIdx = codemirror.posFromIndex(to);
-                    replaceRangeFix(
-                      codemirror,
-                      content,
-                      fromIdx,
-                      toIdx,
-                      'yorkie',
-                    );
-                  }
-                }
-                // 2) handle presence
-                if (presence && presence.selection) {
-                  displayRemoteSelection(
+              const { actor, message, operations, presence } = event.value;
+              // 1) handle edit operation
+              for (const op of operations) {
+                if (op.type === 'edit') {
+                  const from = op.from;
+                  const to = op.to;
+                  const content = op.value.content || '';
+
+                  console.log(
+                    `%c remote: ${from}-${to}: ${content}`,
+                    'color: skyblue',
+                  );
+                  const fromIdx = codemirror.posFromIndex(from);
+                  const toIdx = codemirror.posFromIndex(to);
+                  replaceRangeFix(
                     codemirror,
-                    doc,
-                    presence.selection.from,
-                    presence.selection.to,
-                    actor,
+                    content,
+                    fromIdx,
+                    toIdx,
+                    'yorkie',
                   );
                 }
               }
-=======
-              const { actor, operations } = event.value;
-              handleOperations(operations, actor);
->>>>>>> 9f6e51b5
+              // 2) handle presence
+              if (presence && presence.selection) {
+                displayRemoteSelection(
+                  codemirror,
+                  doc,
+                  presence.selection.from,
+                  presence.selection.to,
+                  actor,
+                );
+              }
 
               const textLength = codemirror.getValue().length;
               if (
