--- conflicted
+++ resolved
@@ -106,14 +106,10 @@
   | ToInternalOpInfo<MoveOpInfo>
   | ToInternalOpInfo<EditOpInfo>
   | ToInternalOpInfo<StyleOpInfo>
-<<<<<<< HEAD
-  | ToInternalOpInfo<SelectOpInfo>;
-export type ToInternalOpInfo<T extends OperationInfo> = Omit<T, 'path'> & {
-=======
   | ToInternalOpInfo<SelectOpInfo>
   | ToInternalOpInfo<TreeEditOpInfo>;
-type ToInternalOpInfo<T extends OperationInfo> = Omit<T, 'path'> & {
->>>>>>> df8fa7a5
+
+export type ToInternalOpInfo<T extends OperationInfo> = Omit<T, 'path'> & {
   element: TimeTicket;
 };
 
