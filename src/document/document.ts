--- conflicted
+++ resolved
@@ -34,7 +34,6 @@
 import { ChangePack } from '@yorkie-js-sdk/src/document/change/change_pack';
 import { CRDTRoot } from '@yorkie-js-sdk/src/document/crdt/root';
 import { CRDTObject } from '@yorkie-js-sdk/src/document/crdt/object';
-import { JSONObject } from '@yorkie-js-sdk/src/document/json/object';
 import {
   createJSON,
   JSONElement,
@@ -56,14 +55,10 @@
   ArrayOperationInfo,
   TreeOperationInfo,
 } from '@yorkie-js-sdk/src/document/operation/operation';
-<<<<<<< HEAD
-=======
 import { JSONObject } from '@yorkie-js-sdk/src/document/json/object';
 import { Counter } from '@yorkie-js-sdk/src/document/json/counter';
 import { Text } from '@yorkie-js-sdk/src/document/json/text';
 import { Tree } from '@yorkie-js-sdk/src/document/json/tree';
-import { Trie } from '../util/trie';
->>>>>>> 72ab98e0
 
 /**
  * `DocumentStatus` represents the status of the document.
@@ -136,18 +131,11 @@
  *
  * @public
  */
-<<<<<<< HEAD
-export type DocEvent<P extends Indexable = Indexable> =
-  | SnapshotEvent
-  | LocalChangeEvent
-  | RemoteChangeEvent
-  | PeersChangedEvent<P>;
-=======
-export type DocEvent<T = OperationInfo> =
+export type DocEvent<P extends Indexable = Indexable, T = OperationInfo> =
   | SnapshotEvent
   | LocalChangeEvent<T>
-  | RemoteChangeEvent<T>;
->>>>>>> 72ab98e0
+  | RemoteChangeEvent<T>
+  | PeersChangedEvent<P>;
 
 /**
  * @internal
@@ -621,36 +609,27 @@
    * `subscribe` registers a callback to subscribe to events on the document.
    * The callback will be called when the targetPath or any of its nested values change.
    */
-<<<<<<< HEAD
-  public subscribe(
-    targetPath: string,
-    next: NextFn<DocEvent<P>>,
-=======
   public subscribe<
     TPath extends PathOf<T>,
     TOperationInfo extends OperationInfoOf<T, TPath>,
   >(
     targetPath: TPath,
-    next: NextFn<DocEvent<TOperationInfo>>,
->>>>>>> 72ab98e0
+    next: NextFn<DocEvent<P, TOperationInfo>>,
     error?: ErrorFn,
     complete?: CompleteFn,
   ): Unsubscribe;
   /**
    * `subscribe` registers a callback to subscribe to events on the document.
    */
-<<<<<<< HEAD
-  public subscribe(
-    arg1: string | Observer<DocEvent<P>> | NextFn<DocEvent<P>>,
-    arg2?: NextFn<DocEvent<P>> | NextFn<PeersChangedValue<P>> | ErrorFn,
-=======
   public subscribe<
     TPath extends PathOf<T>,
     TOperationInfo extends OperationInfoOf<T, TPath>,
   >(
-    arg1: TPath | string | Observer<DocEvent> | NextFn<DocEvent>,
-    arg2?: NextFn<DocEvent<TOperationInfo>> | NextFn<DocEvent> | ErrorFn,
->>>>>>> 72ab98e0
+    arg1: TPath | string | Observer<DocEvent<P>> | NextFn<DocEvent<P>>,
+    arg2?:
+      | NextFn<DocEvent<P, TOperationInfo>>
+      | NextFn<PeersChangedValue<P>>
+      | ErrorFn,
     arg3?: ErrorFn | CompleteFn,
     arg4?: CompleteFn,
   ): Unsubscribe {
@@ -700,7 +679,6 @@
       );
     }
     if (typeof arg1 === 'function') {
-<<<<<<< HEAD
       const callback = arg1 as NextFn<DocEvent<P>>;
       const error = arg2 as ErrorFn;
       const complete = arg3 as CompleteFn;
@@ -715,12 +693,6 @@
         error,
         complete,
       );
-=======
-      const nextFn = arg1 as any;
-      const error = arg2 as ErrorFn;
-      const complete = arg3 as CompleteFn;
-      return this.eventStream.subscribe(nextFn, error, complete);
->>>>>>> 72ab98e0
     }
     throw new Error(`"${arg1}" is not a valid`);
   }
