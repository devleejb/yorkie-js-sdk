--- conflicted
+++ resolved
@@ -305,7 +305,7 @@
       throw err;
     }
 
-    if (this.changeContext.hasChange()) {
+    if (this.changeContext && this.changeContext.hasChange()) {
       if (logger.isEnabled(LogLevel.Trivial)) {
         logger.trivial(`trying to update a local change: ${this.toJSON()}`);
       }
@@ -553,13 +553,8 @@
    *
    * @internal
    */
-<<<<<<< HEAD
   public createChangePack(): ChangePack<P> {
-    const changes = this.localChanges;
-=======
-  public createChangePack(): ChangePack {
     const changes = Array.from(this.localChanges);
->>>>>>> df8fa7a5
     const checkpoint = this.checkpoint.increaseClientSeq(changes.length);
     return ChangePack.create({
       key: this.key,
